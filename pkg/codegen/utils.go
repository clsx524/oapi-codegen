// Copyright 2019 DeepMap, Inc.
//
// Licensed under the Apache License, Version 2.0 (the "License");
// you may not use this file except in compliance with the License.
// You may obtain a copy of the License at
//
// http://www.apache.org/licenses/LICENSE-2.0
//
// Unless required by applicable law or agreed to in writing, software
// distributed under the License is distributed on an "AS IS" BASIS,
// WITHOUT WARRANTIES OR CONDITIONS OF ANY KIND, either express or implied.
// See the License for the specific language governing permissions and
// limitations under the License.
package codegen

import (
	"bytes"
	"encoding/json"
	"fmt"
	"go/token"
	"net/url"
	"regexp"
	"sort"
	"strconv"
	"strings"
	"unicode"

	"github.com/getkin/kin-openapi/openapi3"
)

var (
	pathParamRE    *regexp.Regexp
<<<<<<< HEAD
	predeclaredSet map[string]struct{}
	separatorSet   map[rune]struct{}
)
=======
	nameNormalizer NameNormalizer = ToCamelCase
)

type NameNormalizer func(string) string

type NameNormalizerMap map[string]NameNormalizer

func (m NameNormalizerMap) Options() []string {
	options := make([]string, 0, len(m))

	for key := range nameNormalizerMap {
		options = append(options, key)
	}

	sort.Strings(options)

	return options
}

var nameNormalizerMap = NameNormalizerMap{
	"":                           ToCamelCase,
	"ToCamelCase":                ToCamelCase,
	"ToCamelCaseWithInitialisms": ToCamelCaseWithInitialisms,
}
>>>>>>> 74d13efa

func init() {
	pathParamRE = regexp.MustCompile("{[.;?]?([^{}*]+)\\*?}")

	predeclaredIdentifiers := []string{
		// Types
		"bool",
		"byte",
		"complex64",
		"complex128",
		"error",
		"float32",
		"float64",
		"int",
		"int8",
		"int16",
		"int32",
		"int64",
		"rune",
		"string",
		"uint",
		"uint8",
		"uint16",
		"uint32",
		"uint64",
		"uintptr",
		// Constants
		"true",
		"false",
		"iota",
		// Zero value
		"nil",
		// Functions
		"append",
		"cap",
		"close",
		"complex",
		"copy",
		"delete",
		"imag",
		"len",
		"make",
		"new",
		"panic",
		"print",
		"println",
		"real",
		"recover",
	}
	predeclaredSet = map[string]struct{}{}
	for _, id := range predeclaredIdentifiers {
		predeclaredSet[id] = struct{}{}
	}

	separators := "-#@!$&=.+:;_~ (){}[]"
	separatorSet = map[rune]struct{}{}
	for _, r := range separators {
		separatorSet[r] = struct{}{}
	}
}

// Uppercase the first character in a string. This assumes UTF-8, so we have
// to be careful with unicode, don't treat it as a byte array.
func UppercaseFirstCharacter(str string) string {
	if str == "" {
		return ""
	}
	runes := []rune(str)
	runes[0] = unicode.ToUpper(runes[0])
	return string(runes)
}

// Same as above, except lower case
func LowercaseFirstCharacter(str string) string {
	if str == "" {
		return ""
	}
	runes := []rune(str)
	runes[0] = unicode.ToLower(runes[0])
	return string(runes)
}

// Lowercase the first upper characters in a string for case of abbreviation.
// This assumes UTF-8, so we have to be careful with unicode, don't treat it as a byte array.
func LowercaseFirstCharacters(str string) string {
	if str == "" {
		return ""
	}

	runes := []rune(str)

	for i := 0; i < len(runes); i++ {
		next := i + 1
		if i != 0 && next < len(runes) && unicode.IsLower(runes[next]) {
			break
		}

		runes[i] = unicode.ToLower(runes[i])
	}

	return string(runes)
}

// ToCamelCase function will convert query-arg style strings to CamelCase. We will
// use `., -, +, :, ;, _, ~, ' ', (, ), {, }, [, ]` as valid delimiters for words.
// So, "word.word-word+word:word;word_word~word word(word)word{word}[word]"
// would be converted to WordWordWordWordWordWordWordWordWordWordWordWordWord
<<<<<<< HEAD
func ToCamelCase(str string) string {
	s := strings.Trim(str, " ")

	n := ""
=======
func ToCamelCase(s string) string {
	res := bytes.NewBuffer(nil)
>>>>>>> 74d13efa
	capNext := true
	for _, v := range s {
		if unicode.IsUpper(v) {
			res.WriteRune(v)
			capNext = false
			continue
		}
		if unicode.IsDigit(v) {
			res.WriteRune(v)
			capNext = true
			continue
		}
		if unicode.IsLower(v) {
			if capNext {
				res.WriteRune(unicode.ToUpper(v))
			} else {
				res.WriteRune(v)
			}
			capNext = false
			continue
		}
<<<<<<< HEAD
		_, capNext = separatorSet[v]
=======
		capNext = true
	}
	return res.String()
}

// ToCamelCaseWithInitialisms function will convert query-arg style strings to CamelCase with initialisms in uppercase.
// So, httpOperationId would be converted to HTTPOperationID
func ToCamelCaseWithInitialisms(s string) string {
	parts := camelCaseMatchParts.FindAllString(ToCamelCase(s), -1)
	for i := range parts {
		if v, ok := initialismsMap[strings.ToLower(parts[i])]; ok {
			parts[i] = v
		}
>>>>>>> 74d13efa
	}
	return strings.Join(parts, "")
}

var camelCaseMatchParts = regexp.MustCompile(`[\p{Lu}\d]+([\p{Ll}\d]+|$)`)

// initialismsMap stores initialisms as "lower(initialism) -> initialism" map.
// List of initialisms was taken from https://staticcheck.io/docs/configuration/options/#initialisms.
var initialismsMap = makeInitialismsMap([]string{
	"ACL", "API", "ASCII", "CPU", "CSS", "DNS", "EOF", "GUID", "HTML", "HTTP", "HTTPS", "ID", "IP", "JSON",
	"QPS", "RAM", "RPC", "SLA", "SMTP", "SQL", "SSH", "TCP", "TLS", "TTL", "UDP", "UI", "GID", "UID", "UUID",
	"URI", "URL", "UTF8", "VM", "XML", "XMPP", "XSRF", "XSS", "SIP", "RTP", "AMQP", "DB", "TS",
})

func makeInitialismsMap(l []string) map[string]string {
	m := make(map[string]string, len(l))
	for i := range l {
		m[strings.ToLower(l[i])] = l[i]
	}
	return m
}

// This function returns the keys of the given SchemaRef dictionary in sorted
// order, since Golang scrambles dictionary keys
func SortedSchemaKeys(dict map[string]*openapi3.SchemaRef) []string {
	keys := make([]string, len(dict))
	i := 0
	for key := range dict {
		keys[i] = key
		i++
	}
	sort.Strings(keys)
	return keys
}

// This function is the same as above, except it sorts the keys for a Paths
// dictionary.
func SortedPathsKeys(dict openapi3.Paths) []string {
	keys := make([]string, len(dict))
	i := 0
	for key := range dict {
		keys[i] = key
		i++
	}
	sort.Strings(keys)
	return keys
}

// This function returns Operation dictionary keys in sorted order
func SortedOperationsKeys(dict map[string]*openapi3.Operation) []string {
	keys := make([]string, len(dict))
	i := 0
	for key := range dict {
		keys[i] = key
		i++
	}
	sort.Strings(keys)
	return keys
}

// This function returns Responses dictionary keys in sorted order
func SortedResponsesKeys(dict openapi3.Responses) []string {
	keys := make([]string, len(dict))
	i := 0
	for key := range dict {
		keys[i] = key
		i++
	}
	sort.Strings(keys)
	return keys
}

func SortedHeadersKeys(dict openapi3.Headers) []string {
	keys := make([]string, len(dict))
	i := 0
	for key := range dict {
		keys[i] = key
		i++
	}
	sort.Strings(keys)
	return keys
}

// This returns Content dictionary keys in sorted order
func SortedContentKeys(dict openapi3.Content) []string {
	keys := make([]string, len(dict))
	i := 0
	for key := range dict {
		keys[i] = key
		i++
	}
	sort.Strings(keys)
	return keys
}

// This returns string map keys in sorted order
func SortedStringKeys(dict map[string]string) []string {
	keys := make([]string, len(dict))
	i := 0
	for key := range dict {
		keys[i] = key
		i++
	}
	sort.Strings(keys)
	return keys
}

// This returns sorted keys for a ParameterRef dict
func SortedParameterKeys(dict map[string]*openapi3.ParameterRef) []string {
	keys := make([]string, len(dict))
	i := 0
	for key := range dict {
		keys[i] = key
		i++
	}
	sort.Strings(keys)
	return keys
}

func SortedRequestBodyKeys(dict map[string]*openapi3.RequestBodyRef) []string {
	keys := make([]string, len(dict))
	i := 0
	for key := range dict {
		keys[i] = key
		i++
	}
	sort.Strings(keys)
	return keys
}

func SortedSecurityRequirementKeys(sr openapi3.SecurityRequirement) []string {
	keys := make([]string, len(sr))
	i := 0
	for key := range sr {
		keys[i] = key
		i++
	}
	sort.Strings(keys)
	return keys
}

// This function checks whether the specified string is present in an array
// of strings
func StringInArray(str string, array []string) bool {
	for _, elt := range array {
		if elt == str {
			return true
		}
	}
	return false
}

// RefPathToGoType takes a $ref value and converts it to a Go typename.
// #/components/schemas/Foo -> Foo
// #/components/parameters/Bar -> Bar
// #/components/responses/Baz -> Baz
// Remote components (document.json#/Foo) are supported if they present in --import-mapping
// URL components (http://deepmap.com/schemas/document.json#/Foo) are supported if they present in --import-mapping
// Remote and URL also support standard local paths even though the spec doesn't mention them.
func RefPathToGoType(refPath string) (string, error) {
	return refPathToGoType(refPath, true)
}

// refPathToGoType returns the Go typename for refPath given its
func refPathToGoType(refPath string, local bool) (string, error) {
	if refPath[0] == '#' {
		pathParts := strings.Split(refPath, "/")
		depth := len(pathParts)
		if local {
			if depth != 4 {
				return "", fmt.Errorf("unexpected reference depth: %d for ref: %s local: %t", depth, refPath, local)
			}
		} else if depth != 4 && depth != 2 {
			return "", fmt.Errorf("unexpected reference depth: %d for ref: %s local: %t", depth, refPath, local)
		}

		// Schemas may have been renamed locally, so look up the actual name in
		// the spec.
		name, err := findSchemaNameByRefPath(refPath, globalState.spec)
		if err != nil {
			return "", fmt.Errorf("error finding ref: %s in spec: %v", refPath, err)
		}
		if name != "" {
			return name, nil
		}
		// lastPart now stores the final element of the type path. This is what
		// we use as the base for a type name.
		lastPart := pathParts[len(pathParts)-1]
		return SchemaNameToTypeName(lastPart), nil
	}
	pathParts := strings.Split(refPath, "#")
	if len(pathParts) != 2 {
		return "", fmt.Errorf("unsupported reference: %s", refPath)
	}
	remoteComponent, flatComponent := pathParts[0], pathParts[1]
	if goImport, ok := importMapping[remoteComponent]; !ok {
		return "", fmt.Errorf("unrecognized external reference '%s'; please provide the known import for this reference using option --import-mapping", remoteComponent)
	} else {
		goType, err := refPathToGoType("#"+flatComponent, false)
		if err != nil {
			return "", err
		}
		return fmt.Sprintf("%s.%s", goImport.Name, goType), nil
	}
}

// IsGoTypeReference takes a $ref value and checks if it has link to go type.
// #/components/schemas/Foo                     -> true
// ./local/file.yml#/components/parameters/Bar  -> true
// ./local/file.yml                             -> false
// The function can be used to check whether RefPathToGoType($ref) is possible.
//
func IsGoTypeReference(ref string) bool {
	return ref != "" && !IsWholeDocumentReference(ref)
}

// IsWholeDocumentReference takes a $ref value and checks if it is whole document reference.
// #/components/schemas/Foo                             -> false
// ./local/file.yml#/components/parameters/Bar          -> false
// ./local/file.yml                                     -> true
// http://deepmap.com/schemas/document.json             -> true
// http://deepmap.com/schemas/document.json#/Foo        -> false
//
func IsWholeDocumentReference(ref string) bool {
	return ref != "" && !strings.ContainsAny(ref, "#")
}

// SwaggerUriToEchoUri converts a OpenAPI style path URI with parameters to a
// Echo compatible path URI. We need to replace all of OpenAPI parameters with
// ":param". Valid input parameters are:
//   {param}
//   {param*}
//   {.param}
//   {.param*}
//   {;param}
//   {;param*}
//   {?param}
//   {?param*}
func SwaggerUriToEchoUri(uri string) string {
	return pathParamRE.ReplaceAllString(uri, ":$1")
}

// SwaggerUriToChiUri converts a swagger style path URI with parameters to a
// Chi compatible path URI. We need to replace all of Swagger parameters with
// "{param}". Valid input parameters are:
//   {param}
//   {param*}
//   {.param}
//   {.param*}
//   {;param}
//   {;param*}
//   {?param}
//   {?param*}
func SwaggerUriToChiUri(uri string) string {
	return pathParamRE.ReplaceAllString(uri, "{$1}")
}

// This function converts a swagger style path URI with parameters to a
// Gin compatible path URI. We need to replace all of Swagger parameters with
// ":param". Valid input parameters are:
//   {param}
//   {param*}
//   {.param}
//   {.param*}
//   {;param}
//   {;param*}
//   {?param}
//   {?param*}
func SwaggerUriToGinUri(uri string) string {
	return pathParamRE.ReplaceAllString(uri, ":$1")
}

// This function converts a swagger style path URI with parameters to a
// Gorilla compatible path URI. We need to replace all of Swagger parameters with
// ":param". Valid input parameters are:
//   {param}
//   {param*}
//   {.param}
//   {.param*}
//   {;param}
//   {;param*}
//   {?param}
//   {?param*}
func SwaggerUriToGorillaUri(uri string) string {
	return pathParamRE.ReplaceAllString(uri, "{$1}")
}

// Returns the argument names, in order, in a given URI string, so for
// /path/{param1}/{.param2*}/{?param3}, it would return param1, param2, param3
func OrderedParamsFromUri(uri string) []string {
	matches := pathParamRE.FindAllStringSubmatch(uri, -1)
	result := make([]string, len(matches))
	for i, m := range matches {
		result[i] = m[1]
	}
	return result
}

// Replaces path parameters of the form {param} with %s
func ReplacePathParamsWithStr(uri string) string {
	return pathParamRE.ReplaceAllString(uri, "%s")
}

// Reorders the given parameter definitions to match those in the path URI.
func SortParamsByPath(path string, in []ParameterDefinition) ([]ParameterDefinition, error) {
	pathParams := OrderedParamsFromUri(path)
	n := len(in)
	if len(pathParams) != n {
		return nil, fmt.Errorf("path '%s' has %d positional parameters, but spec has %d declared",
			path, len(pathParams), n)
	}
	out := make([]ParameterDefinition, len(in))
	for i, name := range pathParams {
		p := ParameterDefinitions(in).FindByName(name)
		if p == nil {
			return nil, fmt.Errorf("path '%s' refers to parameter '%s', which doesn't exist in specification",
				path, name)
		}
		out[i] = *p
	}
	return out, nil
}

// Returns whether the given string is a go keyword
func IsGoKeyword(str string) bool {
	return token.IsKeyword(str)
}

// IsPredeclaredGoIdentifier returns whether the given string
// is a predefined go indentifier.
//
// See https://golang.org/ref/spec#Predeclared_identifiers
func IsPredeclaredGoIdentifier(str string) bool {
	_, exists := predeclaredSet[str]
	return exists
}

// IsGoIdentity checks if the given string can be used as an identity
// in the generated code like a type name or constant name.
//
// See https://golang.org/ref/spec#Identifiers
func IsGoIdentity(str string) bool {
	for i, c := range str {
		if !isValidRuneForGoID(i, c) {
			return false
		}
	}

	return IsGoKeyword(str)
}

func isValidRuneForGoID(index int, char rune) bool {
	if index == 0 && unicode.IsNumber(char) {
		return false
	}

	return unicode.IsLetter(char) || char == '_' || unicode.IsNumber(char)
}

// IsValidGoIdentity checks if the given string can be used as a
// name of variable, constant, or type.
func IsValidGoIdentity(str string) bool {
	if IsGoIdentity(str) {
		return false
	}

	return !IsPredeclaredGoIdentifier(str)
}

// SanitizeGoIdentity deletes and replaces the illegal runes in the given
// string to use the string as a valid identity.
func SanitizeGoIdentity(str string) string {
	sanitized := []rune(str)

	for i, c := range sanitized {
		if !isValidRuneForGoID(i, c) {
			sanitized[i] = '_'
		} else {
			sanitized[i] = c
		}
	}

	str = string(sanitized)

	if IsGoKeyword(str) || IsPredeclaredGoIdentifier(str) {
		str = "_" + str
	}

	if !IsValidGoIdentity(str) {
		panic("here is a bug")
	}

	return str
}

// SanitizeEnumNames fixes illegal chars in the enum names
// and removes duplicates
func SanitizeEnumNames(enumNames []string) map[string]string {
	dupCheck := make(map[string]int, len(enumNames))
	deDup := make([]string, 0, len(enumNames))

	for _, n := range enumNames {
		if _, dup := dupCheck[n]; !dup {
			deDup = append(deDup, n)
		}
		dupCheck[n] = 0
	}

	dupCheck = make(map[string]int, len(deDup))
	sanitizedDeDup := make(map[string]string, len(deDup))

	for _, n := range deDup {
		sanitized := SanitizeGoIdentity(SchemaNameToTypeName(n))

		if _, dup := dupCheck[sanitized]; !dup {
			sanitizedDeDup[sanitized] = n
		} else {
			sanitizedDeDup[sanitized+strconv.Itoa(dupCheck[sanitized])] = n
		}
		dupCheck[sanitized]++
	}

	return sanitizedDeDup
}

func typeNamePrefix(name string) (prefix string) {
	if len(name) == 0 {
		return "Empty"
	}
	for _, r := range name {
		switch r {
		case '$':
			if len(name) == 1 {
				return "DollarSign"
			}
		case '-':
			prefix += "Minus"
		case '+':
			prefix += "Plus"
		case '&':
			prefix += "And"
		case '|':
			prefix += "Or"
		case '~':
			prefix += "Tilde"
		case '=':
			prefix += "Equal"
		case '#':
			prefix += "Hash"
		case '.':
			prefix += "Dot"
		case '*':
			prefix += "Asterisk"
		case '^':
			prefix += "Caret"
		case '%':
			prefix += "Percent"
		default:
			// Prepend "N" to schemas starting with a number
			if prefix == "" && unicode.IsDigit(r) {
				return "N"
			}

			// break the loop, done parsing prefix
			return
		}
	}

	return
}

// SchemaNameToTypeName converts a Schema name to a valid Go type name. It converts to camel case, and makes sure the name is
// valid in Go
func SchemaNameToTypeName(name string) string {
	return typeNamePrefix(name) + nameNormalizer(name)
}

// According to the spec, additionalProperties may be true, false, or a
// schema. If not present, true is implied. If it's a schema, true is implied.
// If it's false, no additional properties are allowed. We're going to act a little
// differently, in that if you want additionalProperties code to be generated,
// you must specify an additionalProperties type
// If additionalProperties it true/false, this field will be non-nil.
func SchemaHasAdditionalProperties(schema *openapi3.Schema) bool {
	if schema.AdditionalPropertiesAllowed != nil && *schema.AdditionalPropertiesAllowed {
		return true
	}

	if schema.AdditionalProperties != nil {
		return true
	}
	return false
}

// This converts a path, like Object/field1/nestedField into a go
// type name.
func PathToTypeName(path []string) string {
	for i, p := range path {
		path[i] = nameNormalizer(p)
	}
	return strings.Join(path, "_")
}

// StringToGoComment renders a possible multi-line string as a valid Go-Comment.
// Each line is prefixed as a comment.
func StringToGoComment(in string) string {
	return stringToGoCommentWithPrefix(in, "")
}

// StringWithTypeNameToGoComment renders a possible multi-line string as a
// valid Go-Comment, including the name of the type being referenced. Each line
// is prefixed as a comment.
func StringWithTypeNameToGoComment(in, typeName string) string {
	return stringToGoCommentWithPrefix(in, typeName)
}

func stringToGoCommentWithPrefix(in, prefix string) string {
	if len(in) == 0 || len(strings.TrimSpace(in)) == 0 { // ignore empty comment
		return ""
	}

	// Normalize newlines from Windows/Mac to Linux
	in = strings.Replace(in, "\r\n", "\n", -1)
	in = strings.Replace(in, "\r", "\n", -1)

	// Add comment to each line
	var lines []string
	for i, line := range strings.Split(in, "\n") {
		s := "//"
		if i == 0 && len(prefix) > 0 {
			s += " " + prefix
		}
		lines = append(lines, fmt.Sprintf("%s %s", s, line))
	}
	in = strings.Join(lines, "\n")

	// in case we have a multiline string which ends with \n, we would generate
	// empty-line-comments, like `// `. Therefore remove this line comment.
	in = strings.TrimSuffix(in, "\n// ")
	return in
}

// This function breaks apart a path, and looks at each element. If it's
// not a path parameter, eg, {param}, it will URL-escape the element.
func EscapePathElements(path string) string {
	elems := strings.Split(path, "/")
	for i, e := range elems {
		if strings.HasPrefix(e, "{") && strings.HasSuffix(e, "}") {
			// This is a path parameter, we don't want to mess with its value
			continue
		}
		elems[i] = url.QueryEscape(e)
	}
	return strings.Join(elems, "/")
}

// renameSchema takes as input the name of a schema as provided in the spec,
// and the definition of the schema. If the schema overrides the name via
// x-go-name, the new name is returned, otherwise, the original name is
// returned.
func renameSchema(schemaName string, schemaRef *openapi3.SchemaRef) (string, error) {
	// References will not change type names.
	if schemaRef.Ref != "" {
		return SchemaNameToTypeName(schemaName), nil
	}
	schema := schemaRef.Value

	if extension, ok := schema.Extensions[extGoName]; ok {
		typeName, err := extTypeName(extension)
		if err != nil {
			return "", fmt.Errorf("invalid value for %q: %w", extPropGoType, err)
		}
		return typeName, nil
	}
	return SchemaNameToTypeName(schemaName), nil
}

// renameParameter generates the name for a parameter, taking x-go-name into
// account
func renameParameter(parameterName string, parameterRef *openapi3.ParameterRef) (string, error) {
	if parameterRef.Ref != "" {
		return SchemaNameToTypeName(parameterName), nil
	}
	parameter := parameterRef.Value

	if extension, ok := parameter.Extensions[extGoName]; ok {
		typeName, err := extTypeName(extension)
		if err != nil {
			return "", fmt.Errorf("invalid value for %q: %w", extPropGoType, err)
		}
		return typeName, nil
	}
	return SchemaNameToTypeName(parameterName), nil
}

// renameResponse generates the name for a parameter, taking x-go-name into
// account
func renameResponse(responseName string, responseRef *openapi3.ResponseRef) (string, error) {
	if responseRef.Ref != "" {
		return SchemaNameToTypeName(responseName), nil
	}
	response := responseRef.Value

	if extension, ok := response.Extensions[extGoName]; ok {
		typeName, err := extTypeName(extension)
		if err != nil {
			return "", fmt.Errorf("invalid value for %q: %w", extPropGoType, err)
		}
		return typeName, nil
	}
	return SchemaNameToTypeName(responseName), nil
}

// renameRequestBody generates the name for a parameter, taking x-go-name into
// account
func renameRequestBody(requestBodyName string, requestBodyRef *openapi3.RequestBodyRef) (string, error) {
	if requestBodyRef.Ref != "" {
		return SchemaNameToTypeName(requestBodyName), nil
	}
	requestBody := requestBodyRef.Value

	if extension, ok := requestBody.Extensions[extGoName]; ok {
		typeName, err := extTypeName(extension)
		if err != nil {
			return "", fmt.Errorf("invalid value for %q: %w", extPropGoType, err)
		}
		return typeName, nil
	}
	return SchemaNameToTypeName(requestBodyName), nil
}

// findSchemaByRefPath turns a $ref path into a schema. This will return ""
// if the schema wasn't found, and it'll only work successfully for schemas
// defined within the spec that we parsed.
func findSchemaNameByRefPath(refPath string, spec *openapi3.T) (string, error) {
	pathElements := strings.Split(refPath, "/")
	// All local references will have 4 path elements.
	if len(pathElements) != 4 {
		return "", nil
	}

	// We only support local references
	if pathElements[0] != "#" {
		return "", nil
	}
	// Only components are supported
	if pathElements[1] != "components" {
		return "", nil
	}
	propertyName := pathElements[3]
	switch pathElements[2] {
	case "schemas":
		if schema, found := spec.Components.Schemas[propertyName]; found {
			return renameSchema(propertyName, schema)
		}
	case "parameters":
		if parameter, found := spec.Components.Parameters[propertyName]; found {
			return renameParameter(propertyName, parameter)
		}
	case "responses":
		if response, found := spec.Components.Responses[propertyName]; found {
			return renameResponse(propertyName, response)
		}
	case "requestBodies":
		if requestBody, found := spec.Components.RequestBodies[propertyName]; found {
			return renameRequestBody(propertyName, requestBody)
		}
	}
	return "", nil
}

func ParseGoImportExtension(v *openapi3.SchemaRef) (*goImport, error) {
	if v.Value.Extensions[extPropGoImport] == nil || v.Value.Extensions[extPropGoType] == nil {
		return nil, nil
	}

	goTypeImportExt := v.Value.Extensions[extPropGoImport]

	if raw, ok := goTypeImportExt.(json.RawMessage); ok {
		gi := goImport{}
		if err := json.Unmarshal(raw, &gi); err != nil {
			return nil, err
		}
		return &gi, nil
	}

	return nil, nil
}

func MergeImports(dst, src map[string]goImport) {
	for k, v := range src {
		dst[k] = v
	}
}<|MERGE_RESOLUTION|>--- conflicted
+++ resolved
@@ -30,11 +30,8 @@
 
 var (
 	pathParamRE    *regexp.Regexp
-<<<<<<< HEAD
 	predeclaredSet map[string]struct{}
 	separatorSet   map[rune]struct{}
-)
-=======
 	nameNormalizer NameNormalizer = ToCamelCase
 )
 
@@ -59,7 +56,6 @@
 	"ToCamelCase":                ToCamelCase,
 	"ToCamelCaseWithInitialisms": ToCamelCaseWithInitialisms,
 }
->>>>>>> 74d13efa
 
 func init() {
 	pathParamRE = regexp.MustCompile("{[.;?]?([^{}*]+)\\*?}")
@@ -167,15 +163,10 @@
 // use `., -, +, :, ;, _, ~, ' ', (, ), {, }, [, ]` as valid delimiters for words.
 // So, "word.word-word+word:word;word_word~word word(word)word{word}[word]"
 // would be converted to WordWordWordWordWordWordWordWordWordWordWordWordWord
-<<<<<<< HEAD
 func ToCamelCase(str string) string {
 	s := strings.Trim(str, " ")
-
-	n := ""
-=======
-func ToCamelCase(s string) string {
 	res := bytes.NewBuffer(nil)
->>>>>>> 74d13efa
+
 	capNext := true
 	for _, v := range s {
 		if unicode.IsUpper(v) {
@@ -197,10 +188,8 @@
 			capNext = false
 			continue
 		}
-<<<<<<< HEAD
+
 		_, capNext = separatorSet[v]
-=======
-		capNext = true
 	}
 	return res.String()
 }
@@ -213,7 +202,6 @@
 		if v, ok := initialismsMap[strings.ToLower(parts[i])]; ok {
 			parts[i] = v
 		}
->>>>>>> 74d13efa
 	}
 	return strings.Join(parts, "")
 }
